--- conflicted
+++ resolved
@@ -402,37 +402,6 @@
 			return pickle.load(fp)
 
 
-<<<<<<< HEAD
-=======
-	def _parseTLEFile(lines, skyfld_ts=None, skip_names=False): 
-		"""		
-		function taken from skyfield iokit.parse_tle_file() 
-		this could be simplified by using 
-		"""  
-		b0 = b1 = ''
-		for b2 in lines:
-			if (b2.startswith('2 ') and len(b2) >= 69
-				and b1.startswith('1 ') and len(b1) >= 69):
-
-				if not skip_names and b0:
-					b0 = b0.rstrip(' \n\r')
-					if b0.startswith('0 '):
-						b0 = b0[2:]  # Spacetrack 3-line format
-					# name = b0
-				# else:
-				# 	name = None
-
-				line1 = b1.rstrip()
-				line2 = b2.rstrip()
-				# satellite = 
-				yield Satrec.twoline2rv(line1, line2)
-
-				b0 = b1 = '' 
-			else: 
-				b0 = b1 
-				b1 = b2 
-
->>>>>>> ed6c60ae
 	def getPosition(self, time):
 		'''Return the position at the specified index or (closest) time
 				
