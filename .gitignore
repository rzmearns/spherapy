# Specific Project Directories #
################################
data/spacetrack
data/TLEs

# Compiled source #
###################
*.pyc
*.vscode
<<<<<<< HEAD
build/
=======
build
>>>>>>> e08a1b81

# Environment #
############
env/
venv/
.venv/
spherapy-env/

# Packages #
############
# it's better to unpack these files and commit the raw source
# git has its own built in compression methods
*.7z
*.dmg
*.gz
*.iso
*.jar
*.rar
*.tar
*.zip
*.egg-info

# Logs and databases #
######################
*.log
*.out
*.sql
*.sqlite
*.json
*.console
*.bsp

# Caches #
######################
*__pycache__
*.pytest_cache
*.cache
*.tags*
*.ruff_cache
*.pytest_cache
*.mypy_cache

# OS generated files #
######################
.DS_Store
.DS_Store?
._*
.Spotlight-V100
.Trashes
ehthumbs.db
Thumbs.db

# Data files #
######################
*.dat
*.mat
*.npy
*.pickle
*.dbf
*.prj
*.shp
*.shx
*.cpg
*.html
*.txt
*.tle
*.temptle

# Backup files #
######################
*.m~
*.xls#
*.xlsx#
*.doc#
*.docx#
*.ppt#
*.csv#


*.csv
*.icloud
*.nc
*.nc4<|MERGE_RESOLUTION|>--- conflicted
+++ resolved
@@ -7,11 +7,7 @@
 ###################
 *.pyc
 *.vscode
-<<<<<<< HEAD
-build/
-=======
 build
->>>>>>> e08a1b81
 
 # Environment #
 ############
